#!/usr/bin/env python3
"""
Gesture Recognition MVP - Main Entry Point
Orchestrates camera input, gesture recognition, and action execution.

Author: Gesture Recognition Team Member
For: BigRedHacks MVP

Usage:
    python run.py [--camera-index 0] [--use-websocket] [--debug] [--no-display]
"""

import argparse
import cv2
import time
import signal
import sys
import logging
from typing import Optional
import threading
from datetime import datetime
import requests

# Import our modules
from gesture_recognition import GestureRecognizer, CameraManager
from actions_client import ActionsClient, map_gesture_name
from camera_streamer import initialize_camera_streamer, get_camera_streamer

# Configure logging
logging.basicConfig(
    level=logging.INFO, format="%(asctime)s - %(name)s - %(levelname)s - %(message)s"
)
logger = logging.getLogger(__name__)


class GestureRecognitionApp:
    """
    Main application class that orchestrates all components.
    """

    def __init__(
        self,
        camera_index: int = 1,
        show_display: bool = True,
        debug: bool = False,
        web_stream: bool = False,
    ):
        """
        Initialize the gesture recognition application.

        Args:
            camera_index: Camera device index
            show_display: Show camera feed window
            debug: Enable debug logging
        """
        if debug:
            logging.getLogger().setLevel(logging.DEBUG)

        self.camera_index = camera_index
        self.show_display = show_display
        self.web_stream = web_stream
        self.running = False

        # Initialize components
        self.camera = CameraManager(camera_index=camera_index)
        self.recognizer = GestureRecognizer()
        self.actions_client = ActionsClient()
        
        # Initialize camera streamer for web frontend (only if web streaming is enabled)
        self.camera_streamer = None
        if web_stream:
            self.camera_streamer = initialize_camera_streamer(
                camera_index=camera_index,
                server_url="http://localhost:3001"
            )

        # Statistics
        self.frames_processed = 0
        self.gestures_detected = 0
        self.start_time = None
        self.camera_paused = False

        # Gesture cooldown tracking
        self.last_gesture_time = {}
        self.gesture_cooldown = 2.0  # 2 seconds cooldown between same gestures
        self.call_sign_cooldown = 6.0  # 6 seconds cooldown for call sign (pause/resume)

        # Exit message tracking
        self.showing_exit_message = False
        self.exit_message_start_time = None
        self.exit_initiated = False  # Flag to prevent actions after exit is initiated

        logger.info(f"GestureRecognitionApp initialized")
        logger.info(f"  Camera: {camera_index}")
        logger.info(f"  Communication: HTTP")
        logger.info(f"  Display: {'Enabled' if show_display else 'Disabled'}")

    def setup_signal_handlers(self):
        """Setup signal handlers for graceful shutdown."""

        def signal_handler(signum, frame):
            logger.info(f"Received signal {signum}, shutting down gracefully...")
            self.stop()

        signal.signal(signal.SIGINT, signal_handler)
        signal.signal(signal.SIGTERM, signal_handler)

    def start(self) -> bool:
        """
        Start the gesture recognition application.

        Returns:
            True if started successfully, False otherwise
        """
        logger.info("Starting Gesture Recognition MVP...")

        # Test action server connection
        if not self.actions_client.test_connection():
            logger.error("❌ Cannot connect to action server!")
            logger.error("Make sure the action server is running:")
            logger.error("  cd /path/to/BigRedHacks")
            logger.error("  npm start")
            return False

        logger.info("✅ Action server connection verified")

        # Get available gesture mappings
        mappings = self.actions_client.get_available_gestures()
        if mappings:
            logger.info(f"📋 Available actions: {list(mappings.keys())}")

        # Start camera
        if not self.camera.start():
            logger.error("❌ Failed to start camera!")
            return False

        logger.info("✅ Camera started successfully")

        # Start camera streaming to web frontend (if enabled)
        if self.camera_streamer:
            self.camera_streamer.start_streaming()
            logger.info("✅ Camera streaming to web frontend started")

        # Show supported gestures
        supported_gestures = self.recognizer.get_supported_gestures()
        logger.info(f"🤚 Supported gestures: {supported_gestures}")

        self.running = True
        self.start_time = time.time()

        logger.info("🚀 Gesture Recognition MVP is running!")
        logger.info("Press 'q' to quit or Ctrl+C for graceful shutdown")

        return True

    def process_frame(self) -> bool:
        """
        Process a single frame from the camera.

        Returns:
            True to continue processing, False to stop
        """
        # Read frame from camera
        frame = self.camera.read_frame()
        if frame is None:
            logger.warning("Failed to read frame from camera")
            return True  # Continue trying

        self.frames_processed += 1

        # Process frame for gesture recognition
        annotated_frame, detected_gesture = self.recognizer.process_frame(frame)

<<<<<<< HEAD
        # Update camera streamer with current frame (if enabled)
        if self.camera_streamer:
            self.camera_streamer.update_frame(annotated_frame, detected_gesture)
=======
        # Check if we should exit after showing goodbye message
        if self.showing_exit_message and self.exit_message_start_time:
            current_time = time.time()
            time_since_message = current_time - self.exit_message_start_time
            remaining_time = 3.0 - time_since_message

            # Show countdown every second
            if int(time_since_message) != int(time_since_message - 0.1):  # Every second
                if remaining_time > 0:
                    print(f"        Exiting in {int(remaining_time) + 1} seconds...")

            if time_since_message >= 3.0:  # Show message for 3 seconds
                logger.info("Goodbye message displayed - exiting application")
                print("        Exiting HandsFree application...")
                return False
>>>>>>> 28bfc644

        # Handle detected gesture
        if detected_gesture:
            # Skip all actions if exit has been initiated
            if self.exit_initiated:
                logger.info(
                    f"⏹️ Gesture '{detected_gesture}' detected but exit initiated - ignoring"
                )
                return True  # Continue processing but don't execute any actions

            current_time = time.time()

            # Check cooldown for this gesture
            if detected_gesture in self.last_gesture_time:
                time_since_last = (
                    current_time - self.last_gesture_time[detected_gesture]
                )

                # Use longer cooldown for call_sign, normal cooldown for others
                cooldown_time = (
                    self.call_sign_cooldown
                    if detected_gesture == "call_sign"
                    else self.gesture_cooldown
                )

                if time_since_last < cooldown_time:
                    logger.info(
                        f"⏳ Gesture '{detected_gesture}' in cooldown ({cooldown_time - time_since_last:.1f}s remaining)"
                    )
                    return True  # Continue processing but don't execute action

            # Update last gesture time
            self.last_gesture_time[detected_gesture] = current_time
            self.gestures_detected += 1
            logger.info(f"🤚 Gesture detected: {detected_gesture}")

            # Check for middle finger gesture to quit
            if detected_gesture == "middle_finger":
<<<<<<< HEAD
                logger.info("Middle finger gesture detected - closing application")
                try:
                    requests.post("http://localhost:3001/api/python-status", json={"status": "stopped"})
                except Exception as e:
                    logger.warning(f"Could not notify backend to stop Python: {e}")
                return False
=======
                if not self.showing_exit_message:
                    logger.info(
                        "Middle finger gesture detected - showing goodbye message"
                    )
                    print("\n" + "=" * 60)
                    print("                    GOODBYE!")
                    print("              Thanks for using")
                    print("                   HandsFree!")
                    print("=" * 60 + "\n")
                    self.showing_exit_message = True
                    self.exit_message_start_time = current_time
                    self.exit_initiated = True  # Prevent any further actions
                return True  # Continue processing to show the message

            # Check for call sign gesture to pause/unpause camera
            if detected_gesture == "call_sign":
                self.camera_paused = not self.camera_paused
                if self.camera_paused:
                    logger.info("📹 Camera paused - actions disabled")
                else:
                    logger.info("📹 Camera resumed - actions enabled")
                return True  # Continue processing

            # Skip sending other gestures to action server if camera is paused
            if self.camera_paused:
                logger.info(
                    f"⏸️ Gesture '{detected_gesture}' detected but actions are paused"
                )
                return True  # Continue processing
>>>>>>> 28bfc644

            # Map gesture name for action server
            mapped_gesture = map_gesture_name(detected_gesture)

            # Send to action server (non-blocking)
            threading.Thread(
                target=self._send_gesture_async, args=(mapped_gesture,), daemon=True
            ).start()

        # Display frame if enabled (hide OpenCV window when streaming to web)
        if self.show_display and not self.web_stream:
            # Add status information to frame
            self._add_status_overlay(annotated_frame)

            cv2.imshow("Gesture Recognition MVP", annotated_frame)

            # Check for quit key
            key = cv2.waitKey(1) & 0xFF
            if key == ord("q"):
                logger.info("Quit key pressed")
                return False

        return True

    def _send_gesture_async(self, gesture: str):
        """Send gesture to action server asynchronously."""
        try:
            success = self.actions_client.send_gesture(gesture)
            if success:
                logger.info(f"✅ Gesture '{gesture}' sent to action server")
            else:
                logger.warning(f"❌ Failed to send gesture '{gesture}'")
        except Exception as e:
            logger.error(f"Error sending gesture '{gesture}': {e}")

    def _add_status_overlay(self, frame):
        """Add status information overlay to the frame."""
        height, width = frame.shape[:2]

        # Calculate FPS
        if self.start_time and self.frames_processed > 0:
            elapsed = time.time() - self.start_time
            fps = self.frames_processed / elapsed
        else:
            fps = 0

        # Status text (left side)
<<<<<<< HEAD
        status_lines = [
            "🤚 Gesture Recognition MVP",
            f"FPS: {fps:.1f}",
            f"Frames: {self.frames_processed}",
            f"Gestures: {self.gestures_detected}",
            "Mode: HTTP",
            "Press 'q' or middle finger gesture to quit",
        ]
=======
        if self.showing_exit_message:
            status_lines = [
                "GOODBYE!",
                "",
                "Thanks for using",
                "HandsFree!",
                "",
                "Exiting in 3 seconds...",
            ]
        else:
            status_lines = [
                "🤚 Gesture Recognition MVP",
                f"FPS: {fps:.1f}",
                f"Frames: {self.frames_processed}",
                f"Gestures: {self.gestures_detected}",
                f"Mode: {'WebSocket' if self.use_websocket else 'HTTP'}",
                f"Camera: {'PAUSED' if self.camera_paused else 'ACTIVE'}",
                "Press 'q' or middle finger gesture to quit",
            ]
>>>>>>> 28bfc644

        # Available commands (top right corner, compact)
        commands = [
            "Commands:",
            "Fist→Notify",
            "Palm→None",
            "Thumbs→None",
            "Peace→Reels",
            "CallSign→Pause/Resume",
            "Point→NextSong",
            "LShape→LinkedIn",
            "Rock→Spotify",
            "3Fing→CloseTab",
            "3FingV2→Notification",
            "Middle→QUIT",
            "Ring→None",
            "Pinky→None",
            "OK→Play/Pause",
            "4Fing→None",
            "Wave→Netflix",
        ]

        # Draw status overlay
        if self.showing_exit_message:
            # Center the goodbye message with bigger, bold, blue text
            y_start = height // 2 - 60  # Center vertically
            for i, line in enumerate(status_lines):
                if line:  # Skip empty lines
                    # Calculate text size for centering
                    font_scale = 1.2 if i == 0 else 0.8  # Bigger for "GOODBYE!"
                    thickness = 3 if i == 0 else 2  # Bolder for "GOODBYE!"
                    (text_width, text_height), _ = cv2.getTextSize(
                        line, cv2.FONT_HERSHEY_SIMPLEX, font_scale, thickness
                    )
                    x_center = (width - text_width) // 2  # Center horizontally

                    cv2.putText(
                        frame,
                        line,
                        (x_center, y_start + i * 40),
                        cv2.FONT_HERSHEY_SIMPLEX,
                        font_scale,
                        (255, 0, 0),  # Blue color
                        thickness,
                    )
        else:
            # Normal status display (left side, moved down)
            y_offset = height - 180  # Position near bottom of frame
            for line in status_lines:
                cv2.putText(
                    frame,
                    line,
                    (10, y_offset),
                    cv2.FONT_HERSHEY_SIMPLEX,
                    0.5,
                    (0, 255, 0),  # Green color
                    1,
                )
                y_offset += 25

        # Draw commands overlay (top right corner, very small)
        x_offset = width - 180  # Position in top right corner
        y_offset = 15
        for i, command in enumerate(commands):
            color = (255, 255, 255)  # White
            if "QUIT" in command:
                color = (0, 0, 255)  # Red for quit command
            elif i == 0:  # Header
                color = (0, 255, 255)  # Yellow for header

            cv2.putText(
                frame,
                command,
                (x_offset, y_offset),
                cv2.FONT_HERSHEY_SIMPLEX,
                0.25,  # Much smaller text
                color,
                1,
            )
            y_offset += 12  # Smaller line spacing

    def run(self):
        """Main application loop."""
        try:
            while self.running:
                if not self.process_frame():
                    break

                # Small delay to prevent excessive CPU usage
                time.sleep(0.01)

        except Exception as e:
            logger.error(f"Unexpected error in main loop: {e}")

        finally:
            self.stop()

    def stop(self):
        """Stop the application and clean up resources."""
        if not self.running:
            return

        logger.info("Stopping Gesture Recognition MVP...")
        self.running = False

        # Show final statistics
        if self.start_time:
            elapsed = time.time() - self.start_time
            logger.info(f"📊 Session Statistics:")
            logger.info(f"  Runtime: {elapsed:.1f} seconds")
            logger.info(f"  Frames processed: {self.frames_processed}")
            logger.info(f"  Gestures detected: {self.gestures_detected}")
            if self.frames_processed > 0:
                logger.info(f"  Average FPS: {self.frames_processed / elapsed:.1f}")

        # Show actions client statistics
        stats = self.actions_client.get_statistics()
        logger.info(f"  Actions sent: {stats['gestures_sent']}")
        logger.info(f"  Success rate: {stats['success_rate']:.1f}%")

        # Cleanup resources
        self.camera.stop()
        self.recognizer.cleanup()
        self.actions_client.cleanup()
        if self.camera_streamer:
            self.camera_streamer.stop_camera()

        if self.show_display:
            cv2.destroyAllWindows()

        logger.info("✅ Cleanup completed")


def main():
    """Main entry point."""
    parser = argparse.ArgumentParser(description="Gesture Recognition MVP")
    parser.add_argument(
        "--camera-index", type=int, default=1, help="Camera device index (default: 1)"
    )
    parser.add_argument("--debug", action="store_true", help="Enable debug logging")
    parser.add_argument(
        "--no-display",
        action="store_true",
        help="Disable camera feed display (headless mode)",
    )
    parser.add_argument(
        "--web-stream",
        action="store_true",
        help="Stream camera feed to web frontend instead of showing OpenCV window",
    )

    args = parser.parse_args()

    # Create and configure application
    app = GestureRecognitionApp(
        camera_index=args.camera_index,
        show_display=not args.no_display,
        debug=args.debug,
        web_stream=args.web_stream,
    )

    # Setup signal handlers for graceful shutdown
    app.setup_signal_handlers()

    # Start the application
    if not app.start():
        logger.error("Failed to start application")
        sys.exit(1)

    # Run main loop
    try:
        app.run()
    except KeyboardInterrupt:
        logger.info("Received keyboard interrupt")
    except Exception as e:
        logger.error(f"Unexpected error: {e}")
        sys.exit(1)

    logger.info("🎉 Gesture Recognition MVP stopped successfully")


if __name__ == "__main__":
    main()<|MERGE_RESOLUTION|>--- conflicted
+++ resolved
@@ -171,11 +171,10 @@
         # Process frame for gesture recognition
         annotated_frame, detected_gesture = self.recognizer.process_frame(frame)
 
-<<<<<<< HEAD
         # Update camera streamer with current frame (if enabled)
         if self.camera_streamer:
             self.camera_streamer.update_frame(annotated_frame, detected_gesture)
-=======
+
         # Check if we should exit after showing goodbye message
         if self.showing_exit_message and self.exit_message_start_time:
             current_time = time.time()
@@ -191,7 +190,6 @@
                 logger.info("Goodbye message displayed - exiting application")
                 print("        Exiting HandsFree application...")
                 return False
->>>>>>> 28bfc644
 
         # Handle detected gesture
         if detected_gesture:
@@ -230,14 +228,6 @@
 
             # Check for middle finger gesture to quit
             if detected_gesture == "middle_finger":
-<<<<<<< HEAD
-                logger.info("Middle finger gesture detected - closing application")
-                try:
-                    requests.post("http://localhost:3001/api/python-status", json={"status": "stopped"})
-                except Exception as e:
-                    logger.warning(f"Could not notify backend to stop Python: {e}")
-                return False
-=======
                 if not self.showing_exit_message:
                     logger.info(
                         "Middle finger gesture detected - showing goodbye message"
@@ -267,7 +257,6 @@
                     f"⏸️ Gesture '{detected_gesture}' detected but actions are paused"
                 )
                 return True  # Continue processing
->>>>>>> 28bfc644
 
             # Map gesture name for action server
             mapped_gesture = map_gesture_name(detected_gesture)
@@ -315,16 +304,6 @@
             fps = 0
 
         # Status text (left side)
-<<<<<<< HEAD
-        status_lines = [
-            "🤚 Gesture Recognition MVP",
-            f"FPS: {fps:.1f}",
-            f"Frames: {self.frames_processed}",
-            f"Gestures: {self.gestures_detected}",
-            "Mode: HTTP",
-            "Press 'q' or middle finger gesture to quit",
-        ]
-=======
         if self.showing_exit_message:
             status_lines = [
                 "GOODBYE!",
@@ -340,11 +319,10 @@
                 f"FPS: {fps:.1f}",
                 f"Frames: {self.frames_processed}",
                 f"Gestures: {self.gestures_detected}",
-                f"Mode: {'WebSocket' if self.use_websocket else 'HTTP'}",
+                "Mode: HTTP",
                 f"Camera: {'PAUSED' if self.camera_paused else 'ACTIVE'}",
                 "Press 'q' or middle finger gesture to quit",
             ]
->>>>>>> 28bfc644
 
         # Available commands (top right corner, compact)
         commands = [
