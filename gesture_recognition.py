--- conflicted
+++ resolved
@@ -464,14 +464,11 @@
             "peace",
             "call",
             "pointing",
-<<<<<<< HEAD
+            "l_shape",
             "rock",
+            "rock_sign",
             "ok",
-=======
-            "l_shape",
-            "rock_sign",
             "ok_sign",
->>>>>>> 28bfc644
             "three_fingers",
             "three_fingers_v2",
             "middle_finger",
